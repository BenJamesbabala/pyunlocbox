--- conflicted
+++ resolved
@@ -308,7 +308,6 @@
         pass
 
 
-
 class forward_backward(solver):
     r"""
     Forward-backward proximal splitting algorithm.
@@ -352,13 +351,10 @@
         stopping criterion : ATOL
     >>> ret['sol']
     array([ 3.99927529,  4.99909411,  5.99891293,  6.99873176])
-<<<<<<< HEAD
-=======
 
     References
     ----------
     :cite:`combettes2007douglas`
->>>>>>> c8188c5c
 
     """
 
@@ -435,14 +431,11 @@
     :meth:`pyunlocbox.functions.func.prox` method and the other one to
     implement the :meth:`pyunlocbox.functions.func.grad` method.
 
-<<<<<<< HEAD
-=======
     References
     ----------
     :cite:`raguet2011generalized`
 .. bibliography:: project.bib
 
->>>>>>> c8188c5c
     Examples
     --------
     >>> from pyunlocbox import functions, solvers
@@ -462,11 +455,7 @@
 
     """
 
-<<<<<<< HEAD
-    def __init__(self, lambda_=1, weight = [], *args, **kwargs):
-=======
     def __init__(self, lambda_=1, weight=[], *args, **kwargs):
->>>>>>> c8188c5c
         super(generalized_forward_backward, self).__init__(*args, **kwargs)
         self.lambda_ = lambda_
         self.weight = weight
@@ -474,12 +463,8 @@
     def _pre(self, functions, x0):
 
         if self.verbosity is 'HIGH':
-<<<<<<< HEAD
-            print('INFO: Generalized forward-backward method minimizing %i functions')
-=======
             print('INFO: Generalized forward-backward\
                   method minimizing %i functions')
->>>>>>> c8188c5c
 
         if self.lambda_ < 0 or self.lambda_ > 1:
             raise ValueError('Lambda is bounded by 0 and 1.')
@@ -498,16 +483,6 @@
                 self.f1.append(functions[ii])
                 self.z.append(x0)
             else:
-<<<<<<< HEAD
-                raise ValueError('SOLVER: There is a function without grad and prox')
-        
-        if len(self.weight) == 0:
-            if len(self.f1):
-                self.weight = np.repeat(1/len(self.f1) ,len(self.f1) )       
-        elif len(self.weight) != len(self.f1):
-            raise ValueError('GENERALIZED FORWARD BACKWARD: The number of element in weight is wrong')
-        
-=======
                 raise ValueError('SOLVER: There is a function without grad\
                                  and prox')
 
@@ -518,25 +493,11 @@
             raise ValueError('GENERALIZED FORWARD BACKWARD: The number of\
                              element in weight is wrong')
 
->>>>>>> c8188c5c
         #if len(self.f2) == 0:
         #    raise ValueError('GENERALIZED FORWARD BACKWARD: I need at least a function with at gradient!')
 
     def _gista(self):
         grad_eval = np.zeros(np.shape(self.sol))
-<<<<<<< HEAD
-        for ii in range(0,len(self.f2)):
-            grad_eval = grad_eval + self.f2[ii].grad(self.sol)
-
-        for ii in range(0,len(self.f1)):
-            self.z[ii] += self.lambda_ * ( \
-            self.f1[ii].prox( 2 * self.sol - self.z[ii] - self.step * grad_eval, self.step/self.weight[ii]) \
-            - self.sol)
-
-        if len(self.f1):
-            self.sol = np.zeros(np.shape(self.sol))
-            for ii in range(0,len(self.f1)):
-=======
         for ii in range(0, len(self.f2)):
             grad_eval = grad_eval + self.f2[ii].grad(self.sol)
 
@@ -549,15 +510,11 @@
         if len(self.f1):
             self.sol = np.zeros(np.shape(self.sol))
             for ii in range(0, len(self.f1)):
->>>>>>> c8188c5c
                 self.sol += self.weight[ii] * self.z[ii]
         else:
             self.sol -= self.step * grad_eval
 
-<<<<<<< HEAD
-=======
-
->>>>>>> c8188c5c
+
 class douglas_rachford(solver):
     r"""
     Douglas-Rachford proximal splitting algorithm.
