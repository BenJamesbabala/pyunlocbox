#!/usr/bin/env python
# -*- coding: utf-8 -*-

"""
Test suite for the functions module of the pyunlocbox package.
"""

import sys
import numpy as np
import numpy.testing as nptest
from pyunlocbox import functions

# Use the unittest2 backport on Python 2.6 to profit from the new features.
if sys.version_info < (2, 7):
    import unittest2 as unittest
else:
    import unittest


class FunctionsTestCase(unittest.TestCase):

    def setUp(self):
        pass

    def tearDown(self):
        pass

    def eval(self, x):
        return x**2 - 5

    def grad(self, x):
        return 2*x

    def prox(self, x, T):
        return x+T

    def test_func(self):
        """
        Test the func base class.
        First test that all the methods raise a NotImplemented exception.
        Then assign valid methods and test return values.
        """
        x = 10
        T = 1
        f = functions.func()
        self.assertRaises(NotImplementedError, f.eval, x)
        self.assertRaises(NotImplementedError, f.prox, x, T)
        self.assertRaises(NotImplementedError, f.grad, x)
        f.eval = self.eval
        f.grad = self.grad
        f.prox = self.prox
        self.assertEqual(f.eval(x), self.eval(x))
        self.assertEqual(f.grad(x), self.grad(x))
        self.assertEqual(f.prox(x, T), self.prox(x, T))

    def test_dummy(self):
        """
        Test the dummy derived class.
        All the methods should return 0.
        """
        f = functions.dummy()
        self.assertEqual(f.eval(34), 0)
        nptest.assert_array_equal(f.grad(34), [0])
        nptest.assert_array_equal(f.prox(34, 1), [34])
        x = [34, 2, 1.0, -10.2]
        self.assertEqual(f.eval(x), 0)
        nptest.assert_array_equal(f.grad(x), np.zeros(len(x)))
        nptest.assert_array_equal(f.prox(x, 1), x)

    def test_norm_l2(self):
        """
        Test the norm_l2 derived class.
        We test the three methods : eval, grad and prox.
        First with default class properties, then custom ones.
        """
        f = functions.norm_l2(lambda_=3)
        self.assertEqual(f.eval([10, 0]), 300)
        self.assertEqual(f.eval(np.array([-10, 0])), 300)
        nptest.assert_allclose(f.grad([10, 0]), [60, 0])
        nptest.assert_allclose(f.grad([-10, 0]), [-60, 0])
        self.assertEqual(f.eval([3, 4]), 3*5**2)
        self.assertEqual(f.eval(np.array([-3, 4])), 3*5**2)
        nptest.assert_allclose(f.grad([3, 4]), [18, 24])
        nptest.assert_allclose(f.grad([3, -4]), [18, -24])
        self.assertEqual(f.prox(0, 1), 0)
        self.assertEqual(f.prox(7, 1./6), 3.5)
        f = functions.norm_l2(lambda_=4)
        nptest.assert_allclose(f.prox([7, -22], .125), [3.5, -11])

        f = functions.norm_l2(lambda_=1, A=lambda x: 2*x, At=lambda x: x/2,
                              y=[8, 12])
        self.assertEqual(f.eval([4, 6]), 0)
        self.assertEqual(f.eval([5, -2]), 256+4)
        nptest.assert_allclose(f.grad([4, 6]), 0)
#        nptest.assert_allclose(f.grad([5, -2]), [8, -64])
        nptest.assert_allclose(f.prox([4, 6], 1), [4, 6])

        f = functions.norm_l2(lambda_=2, y=np.fft.fft([2, 4])/np.sqrt(2),
                              A=lambda x: np.fft.fft(x)/np.sqrt(x.size),
                              At=lambda x: np.fft.ifft(x)*np.sqrt(x.size))
#        self.assertEqual(f.eval(np.fft.ifft([2, 4])*np.sqrt(2)), 0)
#        self.assertEqual(f.eval([3, 5]), 2*np.sqrt(25+81))
        nptest.assert_allclose(f.grad([2, 4]), 0)
#        nptest.assert_allclose(f.grad([3, 5]), [4*np.sqrt(5), 4*3])
        nptest.assert_allclose(f.prox([2, 4], 1), [2, 4])
        nptest.assert_allclose(f.prox([3, 5], 1), [2.2, 4.2])
        nptest.assert_allclose(f.prox([2.2, 4.2], 1), [2.04, 4.04])
        nptest.assert_allclose(f.prox([2.04, 4.04], 1), [2.008, 4.008])

    def test_soft_thresholding(self):
        """
        Test the soft thresholding helper function.
        """
        x = np.arange(-4, 5, 1)
        # Test integer division for complex method.
        Ts = [2]
        y_gold = [[-2, -1, 0, 0, 0, 0, 0, 1, 2]]
        # Test division by 0 for complex method.
        Ts.append([.4, .3, .2, .1, 0, .1, .2, .3, .4])
        y_gold.append([-3.6, -2.7, -1.8, -.9, 0, .9, 1.8, 2.7, 3.6])
        for k, T in enumerate(Ts):
            for cmplx in [False, True]:
                y_test = functions._soft_threshold(x, T, cmplx)
                nptest.assert_array_equal(y_test, y_gold[k])

    def test_norm_l1(self):
        """
        Test the norm_l1 derived class.
        We test the two methods : eval and prox.
        First with default class properties, then custom ones.
        """
        f = functions.norm_l1(lambda_=3)
        self.assertEqual(f.eval([10, 0]), 30)
        self.assertEqual(f.eval(np.array([-10, 0])), 30)
        self.assertEqual(f.eval([3, 4]), 21)
        self.assertEqual(f.eval(np.array([-3, 4])), 21)

    def test_norm_tv(self):

        # testing grad
        print("testing grad")

        # Test Matrices initialization
        # test for a 1dim matrice (testing with a 5)
        mat1d = np.array([1, 2, 3, 4, 5])
        # test for a 2dim matrice (testing with a 2x4)
        mat2d = np.array([[2, 3, 0, 1], [22, 1, 4, 5]])
        # test for a 3 dim matrice (testing with a 2x3x2)
        mat3d = np.array([[[1, 7], [2, 8], [3, 9]],
                          [[4, 10], [5, 11], [6, 12]]])
        # test for a 4dim matrice (2x3x2x2)
        mat4d = np.array([[[[1, 13], [7, 19]],
                           [[2, 14], [8, 20]],
                           [[3, 15], [9, 21]]],
                          [[[4, 16], [10, 22]],
                           [[5, 17], [11, 23]],
                           [[6, 18], [12, 24]]]])
        # test for a 5dim matrice (2x2x3x2x2)
        mat5d = np.array([[[[[1, 25], [13, 37]], [[5, 29], [17, 41]], [[9, 33], [21, 45]]],
                           [[[2, 26], [14, 38]], [[6, 30], [18, 42]], [[10, 34], [22, 46]]]],
                          [[[[3, 27], [15, 39]], [[7, 31], [19, 43]], [[11, 35], [23, 47]]],
                           [[[4, 28], [16, 40]], [[8, 32], [20, 44]], [[12, 36], [24, 48]]]]])

        print("test 1dim")
        # test without weight
        f = functions.norm_tv(dim=1, wx=1, wy=1, wz=1, wt=1)
        dx = f.grad(mat1d)
        nptest.assert_array_equal(np.array([1, 1, 1, 1, 0]), dx)

        print("test 2dim")
        # test without weight
        dx = f.grad(mat2d)
        nptest.assert_array_equal(np.array([[20, -2, 4, 4], [0, 0, 0, 0]]), dx)

        f = functions.norm_tv(dim=2, wx=1, wy=1, wz=1, wt=1)
        dx, dy = f.grad(mat2d)
        nptest.assert_array_equal(np.array([[20, -2, 4, 4], [0, 0, 0, 0]]), dx)
        nptest.assert_array_equal(np.array([[1, -3, 1, 0],
                                            [-21, 3, 1, 0]]), dy)

        # test with weights
        f = functions.norm_tv(dim=2, wx=2, wy=0.5, wz=3, wt=2)
        dx, dy = f.grad(mat2d)
        nptest.assert_array_equal(np.array([[40, -4, 8, 8], [0, 0, 0, 0]]), dx)
        nptest.assert_array_equal(np.array([[0.5, -1.5, 0.5, 0], [-10.5, 1.5, 0.5, 0]]), dy)

        print("test 3dim")
        # test without weight
        f = functions.norm_tv(dim=1, wx=1, wy=1, wz=1, wt=1)
        dx = f.grad(mat3d)
        nptest.assert_array_equal(np.array([[[3, 3], [3, 3], [3, 3]],
                                            [[0, 0], [0, 0], [0, 0]]]), dx)

        f = functions.norm_tv(dim=2, wx=1, wy=1, wz=1, wt=1)
        dx, dy = f.grad(mat3d)
        nptest.assert_array_equal(np.array([[[3, 3], [3, 3], [3, 3]],
                                            [[0, 0], [0, 0], [0, 0]]]), dx)
        nptest.assert_array_equal(np.array([[[1, 1], [1, 1], [0, 0]],
                                            [[1, 1], [1, 1], [0, 0]]]), dy)

        f = functions.norm_tv(dim=3, wx=1, wy=1, wz=1, wt=1)
        dx, dy, dz = f.grad(mat3d)
        nptest.assert_array_equal(np.array([[[3, 3], [3, 3], [3, 3]],
                                            [[0, 0], [0, 0], [0, 0]]]), dx)
        nptest.assert_array_equal(np.array([[[1, 1], [1, 1], [0, 0]],
                                            [[1, 1], [1, 1], [0, 0]]]), dy)
        nptest.assert_array_equal(np.array([[[6, 0], [6, 0], [6, 0]],
                                            [[6, 0], [6, 0], [6, 0]]]), dz)

        # test with weights
        f = functions.norm_tv(dim=3, wx=2, wy=0.5, wz=3, wt=2)
        dx, dy, dz = f.grad(mat3d)
        nptest.assert_array_equal(np.array([[[6, 6], [6, 6], [6, 6]],
                                            [[0, 0], [0, 0], [0, 0]]]), dx)
        nptest.assert_array_equal(np.array([[[0.5, 0.5], [0.5, 0.5], [0, 0]],
                                            [[0.5, 0.5], [0.5, 0.5], [0, 0]]]),
                                  dy)
        nptest.assert_array_equal(np.array([[[18, 0], [18, 0], [18, 0]],
                                            [[18, 0], [18, 0], [18, 0]]]), dz)

        print("test 4dim")
        # test without weight
        f = functions.norm_tv(dim=1, wx=1, wy=1, wz=1, wt=1)
        dx = f.grad(mat4d)
        nptest.assert_array_equal(np.array([[[[3, 3], [3, 3]], [[3, 3], [3, 3]], [[3, 3], [3, 3]]],
                                            [[[0, 0], [0, 0]], [[0, 0], [0, 0]], [[0, 0], [0, 0]]]]), dx)

        f = functions.norm_tv(dim=2, wx=1, wy=1, wz=1, wt=1)
        dx, dy = f.grad(mat4d)
        nptest.assert_array_equal(np.array([[[[3, 3], [3, 3]], [[3, 3], [3, 3]], [[3, 3], [3, 3]]],
                                            [[[0, 0], [0, 0]], [[0, 0], [0, 0]], [[0, 0], [0, 0]]]]), dx)
        nptest.assert_array_equal(np.array([[[[1, 1], [1, 1]], [[1, 1], [1, 1]], [[0, 0], [0, 0]]],
                                            [[[1, 1], [1, 1]], [[1, 1], [1, 1]], [[0, 0], [0, 0]]]]), dy)


        f = functions.norm_tv(dim=3, wx=1, wy=1, wz=1, wt=1)
        dx, dy, dz = f.grad(mat4d)
        nptest.assert_array_equal(np.array([[[[3, 3], [3, 3]], [[3, 3], [3, 3]], [[3, 3], [3, 3]]],
                                            [[[0, 0], [0, 0]], [[0, 0], [0, 0]], [[0, 0], [0, 0]]]]), dx)
        nptest.assert_array_equal(np.array([[[[1, 1], [1, 1]], [[1, 1], [1, 1]], [[0, 0], [0, 0]]],
                                            [[[1, 1], [1, 1]], [[1, 1], [1, 1]], [[0, 0], [0, 0]]]]), dy)
        nptest.assert_array_equal(np.array([[[[6, 6], [0, 0]], [[6, 6], [0, 0]], [[6, 6], [0, 0]]],
                                            [[[6, 6], [0, 0]], [[6, 6], [0, 0]], [[6, 6], [0, 0]]]]), dz)

        f = functions.norm_tv(dim=4, wx=1, wy=1, wz=1, wt=1)
        dx, dy, dz, dt = f.grad(mat4d)
        nptest.assert_array_equal(np.array([[[[3, 3], [3, 3]], [[3, 3], [3, 3]], [[3, 3], [3, 3]]],
                                            [[[0, 0], [0, 0]], [[0, 0], [0, 0]], [[0, 0], [0, 0]]]]), dx)
        nptest.assert_array_equal(np.array([[[[1, 1], [1, 1]], [[1, 1], [1, 1]], [[0, 0], [0, 0]]],
                                            [[[1, 1], [1, 1]], [[1, 1], [1, 1]], [[0, 0], [0, 0]]]]), dy)
        nptest.assert_array_equal(np.array([[[[6, 6], [0, 0]], [[6, 6], [0, 0]], [[6, 6], [0, 0]]],
                                            [[[6, 6], [0, 0]], [[6, 6], [0, 0]], [[6, 6], [0, 0]]]]), dz)
        nptest.assert_array_equal(np.array([[[[12, 0], [12, 0]], [[12, 0], [12, 0]], [[12, 0], [12, 0]]],
                                            [[[12, 0], [12, 0]], [[12, 0], [12, 0]], [[12, 0], [12, 0]]]]), dt)

        # test with weights
        f = functions.norm_tv(dim=4, wx=2, wy=0.5, wz=3, wt=2)
        dx, dy, dz, dt = f.grad(mat4d)
        nptest.assert_array_equal(np.array([[[[6, 6], [6, 6]], [[6, 6], [6, 6]], [[6, 6], [6, 6]]],
                                            [[[0, 0], [0, 0]], [[0, 0], [0, 0]], [[0, 0], [0, 0]]]]), dx)
        nptest.assert_array_equal(np.array([[[[0.5, 0.5], [0.5, 0.5]], [[0.5, 0.5], [0.5, 0.5]], [[0, 0], [0, 0]]],
                                            [[[0.5, 0.5], [0.5, 0.5]], [[0.5, 0.5], [0.5, 0.5]], [[0, 0], [0, 0]]]]), dy)
        nptest.assert_array_equal(np.array([[[[18, 18], [0, 0]], [[18, 18], [0, 0]], [[18, 18], [0, 0]]],
                                            [[[18, 18], [0, 0]], [[18, 18], [0, 0]], [[18, 18], [0, 0]]]]), dz)
        nptest.assert_array_equal(np.array([[[[24, 0], [24, 0]], [[24, 0], [24, 0]], [[24, 0], [24, 0]]],
                                            [[[24, 0], [24, 0]], [[24, 0], [24, 0]], [[24, 0], [24, 0]]]]), dt)

        print("test 5dim")
        # test without weight
        f = functions.norm_tv(dim=1, wx=1, wy=1, wz=1, wt=1)
        dx = f.grad(mat5d)
        nptest.assert_array_equal(np.array([[[[[2, 2], [2, 2]], [[2, 2], [2, 2]], [[2, 2], [2, 2]]],
                                             [[[2, 2], [2, 2]], [[2, 2], [2, 2]], [[2, 2], [2, 2]]]],
                                            [[[[0, 0], [0, 0]], [[0, 0], [0, 0]], [[0, 0], [0, 0]]],
                                             [[[0, 0], [0, 0]], [[0, 0], [0, 0]], [[0, 0], [0, 0]]]]]), dx)

        f = functions.norm_tv(dim=2, wx=1, wy=1, wz=1, wt=1)
        dx, dy = f.grad(mat5d)
        nptest.assert_array_equal(np.array([[[[[2, 2], [2, 2]], [[2, 2], [2, 2]], [[2, 2], [2, 2]]],
                                             [[[2, 2], [2, 2]], [[2, 2], [2, 2]], [[2, 2], [2, 2]]]],
                                            [[[[0, 0], [0, 0]], [[0, 0], [0, 0]], [[0, 0], [0, 0]]],
                                             [[[0, 0], [0, 0]], [[0, 0], [0, 0]], [[0, 0], [0, 0]]]]]), dx)
        nptest.assert_array_equal(np.array([[[[[1, 1], [1, 1]], [[1, 1], [1, 1]], [[1, 1], [1, 1]]],
                                             [[[0, 0], [0, 0]], [[0, 0], [0, 0]], [[0, 0], [0, 0]]]],
                                            [[[[1, 1], [1, 1]], [[1, 1], [1, 1]], [[1, 1], [1, 1]]],
                                             [[[0, 0], [0, 0]], [[0, 0], [0, 0]], [[0, 0], [0, 0]]]]]), dy)

        f = functions.norm_tv(dim=3, wx=1, wy=1, wz=1, wt=1)
        dx, dy, dz = f.grad(mat5d)
        nptest.assert_array_equal(np.array([[[[[2, 2], [2, 2]], [[2, 2], [2, 2]], [[2, 2], [2, 2]]],
                                             [[[2, 2], [2, 2]], [[2, 2], [2, 2]], [[2, 2], [2, 2]]]],
                                            [[[[0, 0], [0, 0]], [[0, 0], [0, 0]], [[0, 0], [0, 0]]],
                                             [[[0, 0], [0, 0]], [[0, 0], [0, 0]], [[0, 0], [0, 0]]]]]), dx)
        nptest.assert_array_equal(np.array([[[[[1, 1], [1, 1]], [[1, 1], [1, 1]], [[1, 1], [1, 1]]],
                                             [[[0, 0], [0, 0]], [[0, 0], [0, 0]], [[0, 0], [0, 0]]]],
                                            [[[[1, 1], [1, 1]], [[1, 1], [1, 1]], [[1, 1], [1, 1]]],
                                             [[[0, 0], [0, 0]], [[0, 0], [0, 0]], [[0, 0], [0, 0]]]]]), dy)
        nptest.assert_array_equal(np.array([[[[[4, 4], [4, 4]], [[4, 4], [4, 4]], [[0, 0], [0, 0]]],
                                             [[[4, 4], [4, 4]], [[4, 4], [4, 4]], [[0, 0], [0, 0]]]],
                                            [[[[4, 4], [4, 4]], [[4, 4], [4, 4]], [[0, 0], [0, 0]]],
                                             [[[4, 4], [4, 4]], [[4, 4], [4, 4]], [[0, 0], [0, 0]]]]]), dz)


        f = functions.norm_tv(dim=4, wx=1, wy=1, wz=1, wt=1)
        dx, dy, dz, dt = f.grad(mat5d)
        nptest.assert_array_equal(np.array([[[[[2, 2], [2, 2]], [[2, 2], [2, 2]], [[2, 2], [2, 2]]],
                                             [[[2, 2], [2, 2]], [[2, 2], [2, 2]], [[2, 2], [2, 2]]]],
                                            [[[[0, 0], [0, 0]], [[0, 0], [0, 0]], [[0, 0], [0, 0]]],
                                             [[[0, 0], [0, 0]], [[0, 0], [0, 0]], [[0, 0], [0, 0]]]]]), dx)
        nptest.assert_array_equal(np.array([[[[[1, 1], [1, 1]], [[1, 1], [1, 1]], [[1, 1], [1, 1]]],
                                             [[[0, 0], [0, 0]], [[0, 0], [0, 0]], [[0, 0], [0, 0]]]],
                                            [[[[1, 1], [1, 1]], [[1, 1], [1, 1]], [[1, 1], [1, 1]]],
                                             [[[0, 0], [0, 0]], [[0, 0], [0, 0]], [[0, 0], [0, 0]]]]]), dy)
        nptest.assert_array_equal(np.array([[[[[4, 4], [4, 4]], [[4, 4], [4, 4]], [[0, 0], [0, 0]]],
                                             [[[4, 4], [4, 4]], [[4, 4], [4, 4]], [[0, 0], [0, 0]]]],
                                            [[[[4, 4], [4, 4]], [[4, 4], [4, 4]], [[0, 0], [0, 0]]],
                                             [[[4, 4], [4, 4]], [[4, 4], [4, 4]], [[0, 0], [0, 0]]]]]), dz)
        nptest.assert_array_equal(np.array([[[[[12, 12], [0, 0]], [[12, 12], [0, 0]], [[12, 12], [0, 0]]],
                                             [[[12, 12], [0, 0]], [[12, 12], [0, 0]], [[12, 12], [0, 0]]]],
                                            [[[[12, 12], [0, 0]], [[12, 12], [0, 0]], [[12, 12], [0, 0]]],
                                             [[[12, 12], [0, 0]], [[12, 12], [0, 0]], [[12, 12], [0, 0]]]]]), dt)

        # test with weights
        f = functions.norm_tv(dim=4, wx=2, wy=0.5, wz=3, wt=2)
        dx, dy, dz, dt = f.grad(mat5d)
        nptest.assert_array_equal(np.array([[[[[4, 4], [4, 4]], [[4, 4], [4, 4]], [[4, 4], [4, 4]]],
                                             [[[4, 4], [4, 4]], [[4, 4], [4, 4]], [[4, 4], [4, 4]]]],
                                            [[[[0, 0], [0, 0]], [[0, 0], [0, 0]], [[0, 0], [0, 0]]],
                                             [[[0, 0], [0, 0]], [[0, 0], [0, 0]], [[0, 0], [0, 0]]]]]), dx)
        nptest.assert_array_equal(np.array([[[[[0.5, 0.5], [0.5, 0.5]], [[0.5, 0.5], [0.5, 0.5]], [[0.5, 0.5], [0.5, 0.5]]],
                                             [[[0, 0], [0, 0]], [[0, 0], [0, 0]], [[0, 0], [0, 0]]]],
                                            [[[[0.5, 0.5], [0.5, 0.5]], [[0.5, 0.5], [0.5, 0.5]], [[0.5, 0.5], [0.5, 0.5]]],
                                             [[[0, 0], [0, 0]], [[0, 0], [0, 0]], [[0, 0], [0, 0]]]]]), dy)
        nptest.assert_array_equal(np.array([[[[[12, 12], [12, 12]], [[12, 12], [12, 12]], [[0, 0], [0, 0]]],
                                             [[[12, 12], [12, 12]], [[12, 12], [12, 12]], [[0, 0], [0, 0]]]],
                                            [[[[12, 12], [12, 12]], [[12, 12], [12, 12]], [[0, 0], [0, 0]]],
                                             [[[12, 12], [12, 12]], [[12, 12], [12, 12]], [[0, 0], [0, 0]]]]]), dz)
        nptest.assert_array_equal(np.array([[[[[24, 24], [0, 0]], [[24, 24], [0, 0]], [[24, 24], [0, 0]]],
                                             [[[24, 24], [0, 0]], [[24, 24], [0, 0]], [[24, 24], [0, 0]]]],
                                            [[[[24, 24], [0, 0]], [[24, 24], [0, 0]], [[24, 24], [0, 0]]],
                                             [[[24, 24], [0, 0]], [[24, 24], [0, 0]], [[24, 24], [0, 0]]]]]), dt)

        # Divergence tests
        print("")
        print("testing div")
        print("test 1dim")
        # test with 1dim matrices
        dx = np.array([1, 2, 3, 4, 5])

        # test without weights
        f = functions.norm_tv(dim=1, wx=1, wy=1, wz=1, wt=1)
        nptest.assert_array_equal(np.array([1, 1, 1, 1, -4]), f._div(dx))

        # test with weights
        f = functions.norm_tv(dim=1, wx=2, wy=3, wz=4, wt=2)
        nptest.assert_array_equal(np.array([2, 2, 2, 2, -8]), f._div(dx))

        print("test 2dim")
        # test with 2dim matrices
        dx = np.array([[1, 2, 3, 4], [5, 6, 7, 8], [9, 10, 11, 12]])
        dy = np.array([[13, 14, 15, 16], [17, 18, 19, 20], [21, 22, 23, 24]])

        # test without weights
        f = functions.norm_tv(dim=2, wx=1, wy=1, wz=1, wt=1)
        nptest.assert_array_equal(np.array([[1, 2, 3, 4], [4, 4, 4, 4], [-5, -6, -7, -8]]),
                                  f._div(dx))
        nptest.assert_array_equal(np.array([[14, 3, 4, -11], [21, 5, 5, -15], [16, -5, -6, -31]]),
<<<<<<< HEAD
                                  f.div(np.array([[1, 2, 3, 4], [5, 6, 7, 8], [9, 10, 11, 12]]),
                                        np.array([[13, 14, 15, 16], [17, 18, 19, 20], [21, 22, 23, 24]])))
        
=======
                                  f._div(dx, dy))
>>>>>>> b1be09ae

        # test with weights
        f = functions.norm_tv(dim=2, wx=2, wy=3, wz=4, wt=2)
        nptest.assert_array_equal(np.array([[41, 7, 9, -37], [59, 11, 11, -49], [53, -9, -11, -85]]),
                                  f._div(dx, dy))

        print("test 3dim")
        # test with 3dim matrices (3x3x3)
        f = functions.norm_tv(dim=3, wx=2, wy=3, wz=4, wt=2)
        dx = np.array([[[1, 10, 19], [2, 11, 20], [3, 12, 21]], [[4, 13, 22], [5, 14, 23], [6, 15, 24]], [[7, 16, 25], [8, 17, 26], [9, 18, 27]]])
        dy = np.array([[[1, 10, 19], [2, 11, 20], [3, 12, 21]], [[4, 13, 22], [5, 14, 23], [6, 15, 24]], [[7, 16, 25], [8, 17, 26], [9, 18, 27]]])
        dz = np.array([[[1, 10, 19], [2, 11, 20], [3, 12, 21]], [[4, 13, 22], [5, 14, 23], [6, 15, 24]], [[7, 16, 25], [8, 17, 26], [9, 18, 27]]])
        # test without weights
        f = functions.norm_tv(dim=3, wx=1, wy=1, wz=1, wt=1)
        nptest.assert_array_equal(np.array([[[1, 10, 19], [2, 11, 20], [3, 12, 21]], [[3, 3, 3], [3, 3, 3], [3, 3, 3]], [[-4, -13, -22], [-5, -14, -23], [-6, -15, -24]]]),
                                  f._div(dx))
        nptest.assert_array_equal(np.array([[[2, 20, 38], [3, 12, 21], [1, 1, 1]], [[7, 16, 25], [4, 4, 4], [-2, -11, -20]], [[3, 3, 3], [-4, -13, -22], [-14, -32, -50]]]),
                                  f._div(dx, dy))
        nptest.assert_array_equal(np.array([[[3, 29, 28], [5, 21, 10], [4, 10, -11]], [[11, 25, 12], [9, 13, -10], [4, -2, -35]], [[10, 12, -13], [4, -4, -39], [-5, -23, -68]]]),
                                  f._div(dx, dy, dz))
        # test with weights
        f = functions.norm_tv(dim=3, wx=2, wy=3, wz=4, wt=2)
        nptest.assert_array_equal(np.array([[[9, 86, 55], [15, 61, -1], [12, 27, -66]], [[34, 81, 20], [29, 45, -47], [15, 0, -123]], [[41, 58, -33], [25, 11, -111], [0, -45, -198]]]),
                                  f._div(dx, dy, dz))

        print("test 4dim")
        # test with 4d matrices (3x3x3x3)
        dx = np.array([[[[1, 28, 55], [10, 37, 64], [19, 46, 73]], [[2, 29, 56], [11, 38, 65], [20, 47, 74]], [[3, 30, 57], [12, 39, 66], [21, 48, 75]]],
                       [[[4, 31, 58], [13, 40, 67], [22, 49, 76]], [[5, 32, 59], [14, 41, 68], [23, 50, 77]], [[6, 33, 60], [15, 42, 69], [24, 51, 78]]],
                       [[[7, 34, 61], [16, 43, 70], [25, 52, 79]], [[8, 35, 62], [17, 44, 71], [26, 53, 80]], [[9, 36, 63], [18, 45, 72], [27, 54, 81]]]])
        dy = np.array([[[[1, 28, 55], [10, 37, 64], [19, 46, 73]], [[2, 29, 56], [11, 38, 65], [20, 47, 74]], [[3, 30, 57], [12, 39, 66], [21, 48, 75]]],
                       [[[4, 31, 58], [13, 40, 67], [22, 49, 76]], [[5, 32, 59], [14, 41, 68], [23, 50, 77]], [[6, 33, 60], [15, 42, 69], [24, 51, 78]]],
                       [[[7, 34, 61], [16, 43, 70], [25, 52, 79]], [[8, 35, 62], [17, 44, 71], [26, 53, 80]], [[9, 36, 63], [18, 45, 72], [27, 54, 81]]]])
        dz = np.array([[[[1, 28, 55], [10, 37, 64], [19, 46, 73]], [[2, 29, 56], [11, 38, 65], [20, 47, 74]], [[3, 30, 57], [12, 39, 66], [21, 48, 75]]],
                       [[[4, 31, 58], [13, 40, 67], [22, 49, 76]], [[5, 32, 59], [14, 41, 68], [23, 50, 77]], [[6, 33, 60], [15, 42, 69], [24, 51, 78]]],
                       [[[7, 34, 61], [16, 43, 70], [25, 52, 79]], [[8, 35, 62], [17, 44, 71], [26, 53, 80]], [[9, 36, 63], [18, 45, 72], [27, 54, 81]]]])
        dt = np.array([[[[1, 28, 55], [10, 37, 64], [19, 46, 73]], [[2, 29, 56], [11, 38, 65], [20, 47, 74]], [[3, 30, 57], [12, 39, 66], [21, 48, 75]]],
                       [[[4, 31, 58], [13, 40, 67], [22, 49, 76]], [[5, 32, 59], [14, 41, 68], [23, 50, 77]], [[6, 33, 60], [15, 42, 69], [24, 51, 78]]],
                       [[[7, 34, 61], [16, 43, 70], [25, 52, 79]], [[8, 35, 62], [17, 44, 71], [26, 53, 80]], [[9, 36, 63], [18, 45, 72], [27, 54, 81]]]])
        # test without weights
        f = functions.norm_tv(dim=4, wx=1, wy=1, wz=1, wt=1)
        nptest.assert_array_equal(np.array([[[[1, 28, 55], [10, 37, 64], [19, 46, 73]], [[2, 29, 56], [11, 38, 65], [20, 47, 74]], [[3, 30, 57], [12, 39, 66], [21, 48, 75]]],
                                            [[[3, 3, 3], [3, 3, 3], [3, 3, 3]], [[3, 3, 3], [3, 3, 3], [3, 3, 3]], [[3, 3, 3], [3, 3, 3], [3, 3, 3]]],
                                            [[[-4, -31, -58], [-13, -40, -67], [-22, -49, -76]], [[-5, -32, -59], [-14, -41, -68], [-23, -50, -77]], [[-6, -33, -60], [-15, -42, -69], [-24, -51, -78]]]]),
                                  f._div(dx))
        nptest.assert_array_equal(np.array([[[[2, 56, 110], [20, 74, 128], [38, 92, 146]], [[3, 30, 57], [12, 39, 66], [21, 48, 75]], [[1, 1, 1], [1, 1, 1], [1, 1, 1]]],
                                            [[[7, 34, 61], [16, 43, 70], [25, 52, 79]], [[4, 4, 4], [4, 4, 4], [4, 4, 4]], [[-2, -29, -56], [-11, -38, -65], [-20, -47, -74]]],
                                            [[[3, 3, 3], [3, 3, 3], [3, 3, 3]], [[-4, -31, -58], [-13, -40, -67], [-22, -49, -76]], [[-14, -68, -122], [-32, -86, -140], [-50, -104, -158]]]]),
                                  f._div(dx, dy))
        nptest.assert_array_equal(np.array([[[[3, 84, 165], [29, 83, 137], [28, 55, 82]], [[5, 59, 113], [21, 48, 75], [10, 10, 10]], [[4, 31, 58], [10, 10, 10], [-11, -38, -65]]],
                                            [[[11, 65, 119], [25, 52, 79], [12, 12, 12]], [[9, 36, 63], [13, 13, 13], [-10, -37, -64]], [[4, 4, 4], [-2, -29, -56], [-35, -89, -143]]],
                                            [[[10, 37, 64], [12, 12, 12], [-13, -40, -67]], [[4, 4, 4], [-4, -31, -58], [-39, -93, -147]], [[-5, -32, -59], [-23, -77, -131], [-68, -149, -230]]]]),
                                  f._div(dx, dy, dz))
        nptest.assert_array_equal(np.array([[[[4, 111, 137], [39, 110, 100], [47, 82, 36]], [[7, 86, 84], [32, 75, 37], [30, 37, -37]], [[7, 58, 28], [22, 37, -29], [10, -11, -113]]],
                                            [[[15, 92, 88], [38, 79, 39], [34, 39, -37]], [[14, 63, 31], [27, 40, -28], [13, -10, -114]], [[10, 31, -29], [13, -2, -98], [-11, -62, -194]]],
                                            [[[17, 64, 30], [28, 39, -31], [12, -13, -119]], [[12, 31, -31], [13, -4, -102], [-13, -66, -200]], [[4, -5, -95], [-5, -50, -176], [-41, -122, -284]]]]),
                                  f._div(dx, dy, dz, dt))
        # test with weights
        f = functions.norm_tv(dim=4, wx=2, wy=3, wz=4, wt=2)
        nptest.assert_array_equal(np.array([[[[11, 306, 439], [106, 275, 282], [93, 136, 17]], [[19, 231, 281], [83, 169, 93], [39, -1, -203]], [[18, 147, 114], [51, 54, -105], [-24, -147, -432]]],
                                            [[[42, 277, 350], [107, 216, 163], [64, 47, -132]], [[39, 191, 181], [73, 99, -37], [-1, -101, -363]], [[27, 96, 3], [30, -27, -246], [-75, -258, -603]]],
                                            [[[55, 230, 243], [90, 139, 26], [17, -60, -299]], [[41, 133, 63], [45, 11, -185], [-59, -219, -541]], [[18, 27, -126], [-9, -126, -405], [-144, -387, -792]]]]),
                                  f._div(dx, dy, dz, dt))

        # Test for prox with 3d array
        print("Test prox2d")
        f = functions.norm_tv(tol=1e-4, dim=2, wx=1, wy=1, wz=1, wt=1)
        gamma = 42
        sol = np.array([[[5.0056, 5.0047], [5.0004, 4.9996], [4.9953, 4.9944]], [[8.0056, 8.0047], [8.0004, 7.9996], [7.9953, 7.9944]]])
        nptest.assert_array_equal(sol, f._prox(mat3d, gamma))

    def test_proj_b2(self):
        """
        Test the projection on the L2-ball.
        ISTA and FISTA algorithms for tight and non-tight frames.
        """
        tol = 1e-7

        # Tight frame.
        y = [0, 2]
        x = [5, 4]
        f = functions.proj_b2(y=y, epsilon=tol)
        nptest.assert_allclose(f.prox(x, 0), y, atol=tol)

        # Always evaluate to zero.
        self.assertEqual(f.eval(x), 0)

        # Non-tight frame : compare FISTA and ISTA results.
        nx = 30
        ny = 15
        np.random.seed(1)
        x = np.random.standard_normal(nx)
        y = np.random.standard_normal(ny)
        A = np.random.standard_normal((ny, nx))
        nu = np.linalg.norm(A, ord=2)**2
        f = functions.proj_b2(y=y, A=A, nu=nu, tight=False, method='FISTA',
                              epsilon=5, tol=tol/10.)
        sol_fista = f.prox(x, 0)
        f.method = 'ISTA'
        sol_ista = f.prox(x, 0)
        err = np.linalg.norm(sol_fista - sol_ista) / np.linalg.norm(sol_fista)
        self.assertLess(err, tol)


suite = unittest.TestLoader().loadTestsFromTestCase(FunctionsTestCase)


def run():
    unittest.TextTestRunner(verbosity=2).run(suite)


if __name__ == '__main__':
    run()<|MERGE_RESOLUTION|>--- conflicted
+++ resolved
@@ -365,13 +365,7 @@
         nptest.assert_array_equal(np.array([[1, 2, 3, 4], [4, 4, 4, 4], [-5, -6, -7, -8]]),
                                   f._div(dx))
         nptest.assert_array_equal(np.array([[14, 3, 4, -11], [21, 5, 5, -15], [16, -5, -6, -31]]),
-<<<<<<< HEAD
-                                  f.div(np.array([[1, 2, 3, 4], [5, 6, 7, 8], [9, 10, 11, 12]]),
-                                        np.array([[13, 14, 15, 16], [17, 18, 19, 20], [21, 22, 23, 24]])))
-        
-=======
                                   f._div(dx, dy))
->>>>>>> b1be09ae
 
         # test with weights
         f = functions.norm_tv(dim=2, wx=2, wy=3, wz=4, wt=2)
