--- conflicted
+++ resolved
@@ -154,12 +154,6 @@
                           [[3., 15.], [9., 21.]]], [[[4., 16.], [10., 22.]],
                           [[5., 17.], [11., 23.]], [[6., 18.], [12., 24.]]]])
         # test for a 5dim matrice (2x2x3x2x2)
-<<<<<<< HEAD
-        mat5d = np.array([[[[[1., 25.], [13., 37.]], [[5., 29.], [17., 41.]], [[9., 33.], [21., 45.]]],
-                           [[[2., 26.], [14., 38.]], [[6., 30.], [18., 42.]], [[10., 34.], [22., 46.]]]],
-                          [[[[3., 27.], [15., 39.]], [[7., 31.], [19., 43.]], [[11., 35.], [23., 47.]]],
-                           [[[4., 28.], [16., 40.]], [[8., 32.], [20., 44.]], [[12., 36.], [24., 48.]]]]])
-=======
         mat5d = np.array([[[[[1, 25], [13, 37]],
                             [[5, 29], [17, 41]],
                             [[9, 33], [21, 45]]],
@@ -172,7 +166,6 @@
                            [[[4, 28], [16, 40]],
                             [[8, 32], [20, 44]],
                             [[12, 36], [24, 48]]]]])
->>>>>>> e45170e0
 
         # test without weight
         f = functions.norm_tv(dim=1, wx=1, wy=1, wz=1, wt=1)
@@ -546,21 +539,11 @@
         # Test for prox with 3d array
         f = functions.norm_tv(tol=10e-4, dim=1)
         gamma = 30
-<<<<<<< HEAD
-        sol = np.array([[12.003459, 1.999654, 2.000691, 3.000691], [11.996540, 2.000345, 1.999308, 2.999308]])
-        nptest.assert_array_equal(np.around(sol), np.around((f._prox(mat2d, gamma))))
-
-        f = functions.norm_tv(tol=10e-4, dim=2)
-        gamma = 30
-        sol = np.array([[4.33374, 4.78352, 4.71408, 4.66606], [4.33463, 4.78465, 4.71555, 4.66776]])
-        nptest.assert_array_equal(np.around(sol), np.around((f._prox(mat2d, gamma))))
-        print("ok")
-=======
         sol = np.array([[12.003459453582762, 1.999654054641723,
                          2.000691890716554, 3.000691890716554],
                         [11.996540546417238, 2.000345945358277,
                          1.999308109283446, 2.999308109283446]])
-        nptest.assert_array_equal(np.round(sol, decimals=5),
+        nptest.assert_array_equal(np.around(sol, decimals=5),
                                   np.around((f._prox(mat2d, gamma)),
                                             decimals=5))
 
@@ -568,70 +551,46 @@
         gamma = 30
         sol = np.array([[4.83374, 4.78352, 4.71408, 4.66606],
                         [4.83463, 4.78465, 4.71555, 4.66776]])
-        nptest.assert_array_equal(np.round(sol, decimals=5),
+        nptest.assert_array_equal(np.around(sol, decimals=5),
                                   np.around((f._prox(mat2d, gamma)),
                                             decimals=5))
->>>>>>> e45170e0
 
         f = functions.norm_tv(tol=10e-4, dim=2)
         gamma = 42.
-<<<<<<< HEAD
-        sol = np.array([[[3.5, 9.5], [3.5, 9.5], [3.5, 9.5]],
-                        [[3.5, 9.5], [3.5, 9.5], [3.5, 9.5]]])
-        nptest.assert_array_equal(sol, np.around(f._prox(mat3d, gamma), decimals=1))
-=======
         sol = np.array([[[3.50087, 9.50087],
                          [3.50000, 9.50000],
                          [3.49913, 9.49913]],
                         [[3.50087, 9.50087],
                          [3.50000, 9.50000],
                          [3.49913, 9.49913]]])
-        nptest.assert_array_equal(sol, np.round(f._prox(mat3d, gamma),
-                                                decimals=5))
->>>>>>> e45170e0
+        nptest.assert_array_equal(sol, np.around(f._prox(mat3d, gamma),
+                                                 decimals=5))
 
         f = functions.norm_tv(tol=10e-4, dim=3)
         gamma = 18.
         sol = np.array([[[6.5, 6.5], [6.5, 6.5], [6.5, 6.5]],
                         [[6.5, 6.5], [6.5, 6.5], [6.5, 6.5]]])
-<<<<<<< HEAD
-        nptest.assert_array_equal(sol, np.around(f._prox(mat3d, gamma), decimals=1))
-        print("ok")
-=======
-        nptest.assert_array_equal(sol, np.round(f._prox(mat3d, gamma),
-                                                decimals=1))
->>>>>>> e45170e0
+        nptest.assert_array_equal(sol, np.around(f._prox(mat3d, gamma),
+                                                 decimals=1))
 
         f = functions.norm_tv(tol=10e-4, dim=3)
         gamma = 15.
-<<<<<<< HEAD
-        sol = np.around(np.array([[[[6.49, 18.49], [6.49, 18.49]], [[6.49, 18.49], [6.49, 18.49]],
-                                  [[6.49, 18.49], [6.50, 18.50]]], [[[6.49, 18.49], [6.50, 18.50]],
-                                  [[6.50, 18.50], [6.50, 18.50]], [[6.50, 18.50], [6.50, 18.50]]]]),)
-        nptest.assert_array_equal(np.around(sol, decimals=1), np.around(f._prox(mat4d, gamma), decimals=1))
-=======
-        sol = np.round(np.array([[[[6.4925, 18.4925], [6.4937, 18.4937]],
-                                  [[6.4927, 18.4927], [6.4939, 18.4939]],
-                                 [[6.4993, 18.4993], [6.5005, 18.5005]]],
-                                 [[[6.4995, 18.4995], [6.5007, 18.5007]],
-                                 [[6.5061, 18.5061], [6.5073, 18.5073]],
-                                  [[6.5063, 18.5063], [6.5075, 18.5075]]]]),
-                       decimals=1)
-        nptest.assert_array_equal(sol, np.round(f._prox(mat4d, gamma),
-                                                decimals=1))
->>>>>>> e45170e0
+        sol = np.around(np.array([[[[6.4925, 18.4925], [6.4937, 18.4937]],
+                                   [[6.4927, 18.4927], [6.4939, 18.4939]],
+                                  [[6.4993, 18.4993], [6.5005, 18.5005]]],
+                                  [[[6.4995, 18.4995], [6.5007, 18.5007]],
+                                  [[6.5061, 18.5061], [6.5073, 18.5073]],
+                                   [[6.5063, 18.5063], [6.5075, 18.5075]]]]),
+                        decimals=1)
+        nptest.assert_array_equal(sol, np.around(f._prox(mat4d, gamma),
+                                                 decimals=1))
 
         f = functions.norm_tv(tol=10e-4, dim=4)
         gamma = 5.
         sol = np.array([[[[9, 14], [12, 14]], [[10, 14], [12, 14]],
                         [[10, 14], [12, 14]]], [[[10, 14], [12, 14]],
                         [[11, 14], [12, 14]], [[11, 14], [13, 14]]]])
-<<<<<<< HEAD
         nptest.assert_array_equal(sol, np.around(f._prox(mat4d, gamma)))
-        print("ok")
-=======
-        nptest.assert_array_equal(sol, np.round(f._prox(mat4d, gamma)))
->>>>>>> e45170e0
 
     def test_proj_b2(self):
         """
